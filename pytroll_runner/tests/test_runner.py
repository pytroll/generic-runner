--- conflicted
+++ resolved
@@ -455,11 +455,7 @@
 def test_main_parse_log_configfile(tmp_path, command, log_config_file):
     """Test that when parsing a log-config yaml file logging is being setup."""
     sub_config = dict(nameserver=False, addresses=["ipc://bla"])
-<<<<<<< HEAD
     pub_settings = dict(nameservers=False, name="blabla", port=2009)
-=======
-    pub_settings = dict(nameserver=False, name="blabla")
->>>>>>> a554047d
     pub_config = dict(topic="/hi/there/",
                       expected_files="*.bufr",
                       publisher_settings=pub_settings)
